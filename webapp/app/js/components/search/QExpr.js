var React = require('react');
var bs = require('react-bootstrap');
var xhr = require('xhr');
var Glyphicon = bs.Glyphicon;
var Button = bs.Button;
var DropdownButton = bs.DropdownButton;
var tree = require('./Tree.js');
var MenuItem = bs.MenuItem;
var Node = tree.Node;
var Tree = tree.Tree;
var Label = bs.Label;
var Panel = bs.Panel;
var Input = bs.Input;

var QExprMixin = {
  propTypes: {
    rootState: React.PropTypes.shape({
      value: React.PropTypes.object.isRequired,
      requestChange: React.PropTypes.func.isRequired
    }).isRequired,
    qexpr: React.PropTypes.object.isRequired,
    handleChange: React.PropTypes.func.isRequired,
    path: React.PropTypes.arrayOf(React.PropTypes.oneOfType([
      React.PropTypes.string,
      React.PropTypes.number
    ])).isRequired
  },
  replaceExprAtPath: function(replacement, callback) {
    var rootState = this.props.rootState;
    var path = this.props.path.slice();
    var pointer = rootState.value;
    if (path.length == 0) {
      rootState.requestChange(replacement, callback);
    } else {
      while (path.length > 1) {
        pointer = pointer[path[0]];
        path = path.slice(1);
      }
      pointer[path[0]] = replacement;
      rootState.requestChange(rootState.value, callback);
    }
  },
  updateSelf: function(replacement) {
    var rootState = this.props.rootState;
    var callback = this.props.handleChange;
    this.replaceExprAtPath(replacement, callback);
  },
  children: function() {
    var attr = this.pathAttr();
    if (attr == 'qexpr') {
      return [this.props.qexpr[attr]];
    } else if (attr == 'qexprs') {
      return this.props.qexpr[attr];
    } else {
      return [];
    }
  },
  pathAttr: function() {
    var qexpr = this.props.qexpr;
    if ('qexpr' in qexpr) {
      return 'qexpr';
    } else if ('qexprs' in qexpr) {
      return 'qexprs';
    } else {
      return null;
    }
  },
  makeChildComponent: function(childExpr, index) {
    var attr = this.pathAttr();
    var childPath = this.props.path.slice();
    var handleChange = this.props.handleChange;
    var rootState = this.props.rootState;
    var config = this.props.config;
    var makeUri = this.props.makeUri;
    childPath.push(attr);
    if (attr == 'qexprs') {
      childPath.push(index);
    }
    return (
      <Node key={index}>
        <QExpr
          qexpr={childExpr}
          path={childPath}
          config={config}
          makeUri={makeUri}
          handleChange={handleChange}
          rootState={rootState}/>
      </Node>
    );
  },
  childComponents: function() {
    var children = this.children();
    return children.map(this.makeChildComponent);
  }
}
var InnerNodeMixin = {
  mixins: [QExprMixin],
  render: function() {
    var name;
    if (typeof(this.name) == 'function') {
      name = this.name();
    } else {
      name = this.name;
    }
    return <div>{name}<Tree>{this.childComponents()}</Tree></div>;
  }
};
var similarPhrases = function(phrase, callback) {
  var url = 'http://ec2-54-149-0-84.us-west-2.compute.amazonaws.com:8080/similarPhrases';
  var query = {
    phrase: phrase
  };
  var requestData = {
    body: JSON.stringify(query),
    uri: url,
    method: 'POST'
  };
  var xhrCallback = function(err, resp, body) {
    if (resp.statusCode == 200) {
      var phrases = JSON.parse(body);
      callback(phrases);
    } else {
      alert('Could not similar phrases');
    }
  };
  var request = xhr(requestData, xhrCallback);
};

var QSeq = React.createClass({
  mixins: [QExprMixin],
  phrase: function() {
    var children = this.children();
    var words = children.map(function(child) { return child.value });
    var phrase = words.join(" ");
    return phrase;
  },
  replaceWithSimilarPhrases: function(phraseData) {
    var children = this.children();
    var replacement = {
      type: 'QSimilarPhrases',
      qwords: children,
      pos: 0,
      phrases: phraseData
    };
    console.log(replacement);
    this.updateSelf(replacement);
  },
  similarPhrasesClick: function() {
    similarPhrases(this.phrase(), this.replaceWithSimilarPhrases);
  },
  childTypes: function() {
    return this.children().map(function(child) {
      return child.type;
    });
  },
  hasQWordChildren: function() {
    return this.childTypes().every(function(type) { return type == 'QWord' });
  },
  menuButton: function() {
    return (
      <div>
      <DropdownButton bsStyle="link" title="Sequence">
        <MenuItem eventKey={1} onClick={this.similarPhrasesClick}>
          Phrases similar to "{this.phrase()}"...
        </MenuItem>
      </DropdownButton>
      </div>
    );
  },
  renderLabel: function() {
    if (this.hasQWordChildren()) {
      return this.menuButton();
    } else {
      return <span>Sequence</span>;
    }
  },
  render: function() {
    var label = this.renderLabel();
    return <div>{label}<Tree>{this.childComponents()}</Tree></div>;
  }
});
var QDisj = React.createClass({
  mixins: [InnerNodeMixin],
  name: 'Or'
});
var QPos = React.createClass({
  mixins: [QExprMixin],
  render: function() {
    var value = this.props.qexpr.value;
    var menu = <DropdownButton bsStyle="link" title={value}></DropdownButton>;
    return menu;
  }
});
var QWord = React.createClass({
  mixins: [QExprMixin],
  getWordInfo: function(callback) {
    var word = this.props.qexpr.value;
    var config = this.props.config.value;
    var query = {
      word: word,
      config: config
    };
    var uri = this.props.makeUri('wordInfo');
    var requestData = {
      body: JSON.stringify(query),
      uri: uri,
      method: 'POST',
      headers: {'Content-Type': 'application/json'}
    };
    var xhrCallback = function(err, resp, body) {
      if (resp.statusCode == 200) {
        var wordInfo = JSON.parse(body);
        callback(wordInfo);
      } else {
        alert('Could not get word info');
      }
    };
    var request = xhr(requestData, xhrCallback);
  },
  replaceWithPosFromWord: function(wordInfo) {
<<<<<<< HEAD
    var replacement = {
      type: 'QPosFromWord',
      wordValue: wordInfo.word,
      posTags: wordInfo.posTags
    };
    this.updateSelf(replacement);
  },
  replaceWithSimilarPhrases: function(phraseData) {
    var children = [this.props.qexpr]
=======
>>>>>>> bb9e777b
    var replacement = {
      type: 'QSimilarPhrases',
      qwords: children,
      pos: 0,
      phrases: phraseData
    };
    this.updateSelf(replacement);
  },
<<<<<<< HEAD
  toSimilarPhrases: function() {
    var replace = this.replaceWithSimilarPhrases;
    var phrase = this.props.qexpr.value;
    similarPhrases(phrase, replace);
  },
=======
>>>>>>> bb9e777b
  toPosFromWord: function() {
    var replace = this.replaceWithPosFromWord;
    this.getWordInfo(replace);
  },
  render: function() {
    var value = this.props.qexpr.value;
    var button = (
      <div>
      <DropdownButton bsStyle="link" title={value}>
        <MenuItem eventKey={1} onClick={this.toPosFromWord}>Generalize by POS tag...</MenuItem>
        <MenuItem eventKey={1} onClick={this.toSimilarPhrases}>Generalize to similar phrases...</MenuItem>
      </DropdownButton>
      </div>
    );
    return button;
  }
});
var QDict = React.createClass({
  mixins: [QExprMixin],
  render: function() {
    var value = this.props.qexpr.value;
    var dollarized = '$' + value;
    var menu = <DropdownButton bsStyle="link" title={dollarized}></DropdownButton>;
    return menu;
  }
});
var QWildcard = React.createClass({
  mixins: [QExprMixin],
  render: function() {
    return <div>Wildcard</div>;
  }
});
var QNamed = React.createClass({
  mixins: [InnerNodeMixin],
  name: function() {
    return 'Capture(' + this.props.qexpr.name + ')';
  }
});
var QUnnamed = React.createClass({
  mixins: [InnerNodeMixin],
  name: 'Capture'
});
var QSimilarPhrases = React.createClass({
  mixins: [QExprMixin],
  numPhrases: function() {
    return this.props.qexpr.phrases.length;
  },
  pos: function() {
    return this.props.qexpr.pos;
  },
  phrase: function() {
    var qwords = this.props.qexpr.qwords;
    var words = qwords.map(function(qw) { return qw.value; });
    return words.join(" ");
  },
  handleChange: function(e) {
    var value = e.target.value;
    var qexpr = this.props.qexpr;
    var max = this.numPhrases();
    qexpr.pos = max - Number(value);
    this.updateSelf(qexpr);
  },
  renderSlider: function() {
    var max = this.numPhrases();
    var value = max - this.pos();
    var slider =
      <input
        ref="slider"
        type="range"
        className="vslider"
        min={0}
        max={max}
        step={1}
        value={value}
        onChange={this.handleChange}/>;
    return slider;
  },
  render: function() {
  return (
      <Panel header={this.phrase()}>
        More Similar
        {this.renderSlider()}
        Less Similar
      </Panel>
    );
  }
});
var QNonCap = React.createClass({
  mixins: [InnerNodeMixin],
  name: 'NonCapture'
});
var QStar = React.createClass({
  mixins: [InnerNodeMixin],
  name: <Glyphicon glyph="asterisk"/>
});
var QPlus = React.createClass({
  mixins: [InnerNodeMixin],
  name: <Glyphicon glyph="plus"/>
});
var QRepetition = React.createClass({
  mixins: [InnerNodeMixin],
  name: function() {
    return "Repeat [" + this.props.qexpr.min + "," + this.props.qexpr.max + "]"
  }
});
var QPosFromWord = React.createClass({
  mixins: [QExprMixin],
  handleChange: function(e) {
    var value = e.target.value;
    var qexpr = this.props.qexpr;
    qexpr.value = value;
    this.updateSelf(qexpr);
  },
  makeOption: function(tag, i) {
    return <option key={i} value={tag}>{tag}</option>;
  },
  render: function() {
    var qexpr = this.props.qexpr;
    var word = qexpr.wordValue;
    var tags = Object.keys(qexpr.posTags);
    tags.sort(function(t1, t2) {
      return qexpr.posTags[t2] - qexpr.posTags[t1];
    });
    var header = <div style={{fontSize: 'small'}}>{'POS Tags for "' + word + '"'}</div>;
    var placeholder;
    if (!('value' in qexpr)) {
      placeholder = <option>Possible POS Tags</option>;
    }
    return (
      <Panel header={header}>
        <Input type="select" onChange={this.handleChange} value={this.props.qexpr.value}>
          {placeholder}
          {tags.map(this.makeOption)}
        </Input>
      </Panel>
    );
  }
});
var QExpr = React.createClass({
  mixins: [QExprMixin],
  getDefaultProps: function() {
    return {
      path: []
    }
  },
  qexprComponents: {
    QWord: QWord,
    QSimilarPhrases: QSimilarPhrases,
    QPos: QPos,
    QSeq: QSeq,
    QDict: QDict,
    QWildcard: QWildcard,
    QNamed: QNamed,
    QUnnamed: QUnnamed,
    QNonCap: QNonCap,
    QStar: QStar,
    QPlus: QPlus,
    QRepetition: QRepetition,
    QDisj: QDisj,
    QPosFromWord: QPosFromWord
  },
  render: function() {
    var qexpr = this.props.qexpr;
    var type = qexpr.type;
    if (type in this.qexprComponents) {
      var component = this.qexprComponents[type];
      var rootState = this.props.rootState;
      var handleChange = this.props.handleChange;
      var config = this.props.config;
      var makeUri = this.props.makeUri;
      var path = this.props.path;
      var implProps = {
        qexpr: qexpr,
        path: path,
        rootState: rootState,
        handleChange: handleChange,
        config: config,
        makeUri: makeUri
      };
      return React.createElement(component, implProps);
    } else {
      console.error('Could not find expression type: ' + type);
      return <div/>;
    }
  }
});
module.exports = QExpr;<|MERGE_RESOLUTION|>--- conflicted
+++ resolved
@@ -218,7 +218,6 @@
     var request = xhr(requestData, xhrCallback);
   },
   replaceWithPosFromWord: function(wordInfo) {
-<<<<<<< HEAD
     var replacement = {
       type: 'QPosFromWord',
       wordValue: wordInfo.word,
@@ -226,10 +225,12 @@
     };
     this.updateSelf(replacement);
   },
+  toPosFromWord: function() {
+    var replace = this.replaceWithPosFromWord;
+    this.getWordInfo(replace);
+  },
   replaceWithSimilarPhrases: function(phraseData) {
     var children = [this.props.qexpr]
-=======
->>>>>>> bb9e777b
     var replacement = {
       type: 'QSimilarPhrases',
       qwords: children,
@@ -238,17 +239,10 @@
     };
     this.updateSelf(replacement);
   },
-<<<<<<< HEAD
   toSimilarPhrases: function() {
     var replace = this.replaceWithSimilarPhrases;
     var phrase = this.props.qexpr.value;
     similarPhrases(phrase, replace);
-  },
-=======
->>>>>>> bb9e777b
-  toPosFromWord: function() {
-    var replace = this.replaceWithPosFromWord;
-    this.getWordInfo(replace);
   },
   render: function() {
     var value = this.props.qexpr.value;
