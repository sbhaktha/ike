--- conflicted
+++ resolved
@@ -1,16 +1,8 @@
 var React = require('react/addons');
 var bs = require('react-bootstrap');
-<<<<<<< HEAD
-var PageHeader = bs.PageHeader;
-var TabbedArea = bs.TabbedArea;
-var TabPane = bs.TabPane;
-var DropdownButton = bs.DropdownButton;
-var MenuItem = bs.MenuItem;
-var TableManager = require('./managers/TableManager.js');
-=======
->>>>>>> c4e397e9
 var SearchInterface = require('./components/search/SearchInterface.js');
 var TablesInterface = require('./components/table/TablesInterface.js');
+var TableManager = require('./managers/TableManager.js');
 var PatternsInterface = require('./components/pattern/PatternsInterface.js');
 var ConfigInterface = require('./components/config/ConfigInterface.js');
 var HelpInterface = require('./components/help/HelpInterface.js');
@@ -131,12 +123,8 @@
       <div>
         <nav className="nav nav-tabs">
           <li className={searchClass}><Link to="search">Search</Link></li>
-<<<<<<< HEAD
-          <li className={tablesClass}><Link to="tables">Tables</Link></li>
+          {(this.state.authenticated) ? <li className={tablesClass}><Link to="tables">Tables</Link></li> : null}
           <li className={patternsClass}><Link to="patterns">Patterns</Link></li>
-=======
-          {(this.state.authenticated) ? <li className={tablesClass}><Link to="tables">Tables</Link></li> : null}
->>>>>>> c4e397e9
           <li className={configClass}><Link to="config">Config</Link></li>
           <li className={helpClass}><Link to="help">Help</Link></li>
         </nav>
@@ -152,89 +140,10 @@
       </div>
     );
   },
-<<<<<<< HEAD
-  onSignIn: function(authResult) {
-    var self = this;
-    if (authResult['status']['signed_in']) {
-      gapi.client.load('plus','v1', function() {
-        var request = gapi.client.plus.people.get({ userId: "me" });
-        request.execute(function(resp) {
-          var userEmail = resp.emails[0].value;
-          self.setState({
-            userEmail: userEmail,
-            userImageUrl: resp.image.url
-          });
-          TableManager.setUserEmail(userEmail);
-          localStorage["userEmail"] = userEmail;
-          localStorage["userImageUrl"] = resp.image.url;
-        });
-      });
-    } else {
-      self.setState({
-        userEmail: null,
-        userImageUrl: null
-      });
-      TableManager.setUserEmail(null);
-      localStorage.removeItem("userEmail");
-      localStorage.removeItem("userImageUrl");
-    }
-  },
-  signIn: function() {
-    var additionalParams = {
-      scope: "email",
-      callback: this.onSignIn,
-      cookiepolicy: "single_host_origin",
-      clientid: "793503486502-8q1pf7shj3jq7ak2q8ib1ca5hlufdfv7.apps.googleusercontent.com"
-    };
-    gapi.auth.signIn(additionalParams);
-  },
-  signOut: function() {
-    gapi.auth.signOut();
-    this.setState({
-      userEmail: null,
-      userImageUrl: null
-    });
-    TableManager.setUserEmail(null);
-    localStorage.removeItem("userEmail");
-    localStorage.removeItem("userImageUrl");
-  },
-  toggleCorpora: function(i) {
-    return function(e) {
-      var corpora = this.state.corpora.slice();
-      corpora[i].selected = e.target.checked;
-      this.setState({corpora: corpora});
-    }.bind(this);
-  },
-  renderHeader: function() {
-    window.onSignIn = this.onSignIn;
-    var userImage = this.state.userEmail ? this.state.userEmail : "Please sign in!";
-    userImage = [userImage + " "];
-    userImage.push(
-      <img
-        src={this.state.userImageUrl ? this.state.userImageUrl : "/assets/blank_user.png"}
-        key="userImage"
-        width="24"
-        height="24"/>);
-    var authMenuOption =
-      this.state.userEmail ?
-        <MenuItem key="signOut" onSelect={this.signOut}>{"Sign out"}</MenuItem> :
-        <MenuItem key="signIn" onSelect={this.signIn}>{"Sign in"}</MenuItem>;
-
-    var authButtons =
-      <DropdownButton title={userImage} pullRight>
-        {authMenuOption}
-      </DropdownButton>;
-=======
->>>>>>> c4e397e9
 
   render() {
     var content = this.renderContent();
-<<<<<<< HEAD
-    var header = this.renderHeader();
-    return <div>{header} {content}</div>;
-=======
     return <div><Header authenticated={this.state.authenticated}/>{content}</div>;
->>>>>>> c4e397e9
   }
 });
 
@@ -245,7 +154,7 @@
     <Route name="patterns" path="patterns" handler={PatternsInterface}/>
     <Route name="config" path="config" handler={ConfigInterface}/>
     <Route name="help" path="help" handler={HelpInterface}/>
-    <Redirect from="/" to="search"/>
+    <Redirect from="/" to="search" />
   </Route>
 );
 
