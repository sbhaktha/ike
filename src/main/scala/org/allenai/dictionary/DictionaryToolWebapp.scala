package org.allenai.dictionary

import akka.actor.{ Actor, ActorContext, ActorSystem, Props }
import akka.io.IO
import akka.pattern.ask
import akka.util.Timeout
import com.typesafe.config.{ Config, ConfigFactory }
import org.allenai.common.Logging
import org.allenai.dictionary.persistence.Tablestore
import spray.can.Http
import spray.http.{ CacheDirectives, HttpHeaders, StatusCodes }
import spray.httpx.SprayJsonSupport
import spray.routing.{ ExceptionHandler, HttpService }
import spray.util.LoggingContext
import org.allenai.common.Config._

import scala.collection.JavaConverters._
import scala.concurrent.duration.DurationInt
import scala.concurrent.{ Await, Future }
import scala.language.postfixOps
import scala.util.control.NonFatal

object DictionaryToolWebapp {
  lazy val config = ConfigFactory.load().getConfig("DictionaryToolWebapp")
  val name = "dictionary-tool"
  def main(args: Array[String]): Unit = {
    implicit val system = ActorSystem("dictionary-tool")
    val port = config.getInt("port")
    val service = system.actorOf(Props[DictionaryToolActor], "webapp-actor")

    {
      implicit val timeout = Timeout(30.seconds)
      IO(Http) ? Http.Bind(service, interface = "0.0.0.0", port = port)
    }
  }

  implicit class FutureWithGet[T](val future: Future[T]) extends AnyVal {
    def get: T = Await.result(future, 0 nanos)
  }
}

class DictionaryToolActor extends Actor with HttpService with SprayJsonSupport with Logging {
  import DictionaryToolWebapp.FutureWithGet
  import JsonSerialization._
  import spray.json._
  import spray.json.DefaultJsonProtocol._
  import context.dispatcher

  logger.debug("Starting DictionaryToolActor") // this is just here to force logger initialization

  val config = ConfigFactory.load
  val searchApps = config.getConfigList("DictionaryToolWebapp.indices").asScala.map { config =>
    config.getString("name") -> Future { SearchApp(config) }
  }.toMap
  val similarPhrasesSearcher =
    new SimilarPhrasesSearcher(ConfigFactory.load()[Config]("SimilarPhrasesSearcher"))

  implicit def myExceptionHandler(implicit log: LoggingContext): ExceptionHandler =
    ExceptionHandler {
      case NonFatal(e) =>
        requestUri { uri =>
          log.error(e, e.getMessage)
          complete(StatusCodes.InternalServerError -> e.getMessage)
        }
    }

  val serviceRoute = pathPrefix("api") {
    parameters('corpora.?) { corpora =>
      val searchersFuture = Future.sequence(corpora match {
        case None => searchApps.values
        case Some(searcherKeys) => searcherKeys.split(' ').map(searchApps).toIterable
      })

      path("groupedSearch") {
        post {
          entity(as[SearchRequest]) { req =>
            complete {
              val query = SearchApp.parse(req).get
              val interpolatedQuery = QueryLanguage.interpolateQuery(
                query, req.tables, similarPhrasesSearcher
              ).get
              val resultsFuture = searchersFuture.map { searchers =>
                val parResult = searchers.par.flatMap { searcher =>
                  searcher.search(interpolatedQuery, req.config).get
                }
                parResult.seq
              }
              val groupedFuture = for {
                results <- resultsFuture
              } yield {
                req.target match {
                  case Some(target) => SearchResultGrouper.groupResults(req, results)
                  case None => SearchResultGrouper.identityGroupResults(req, results)
                }
              }
              val qexpr = SearchApp.parse(req).get
              groupedFuture.map { grouped => SearchResponse(qexpr, grouped) }
            }
          }
        }
      } ~
        path("wordInfo") {
          post {
            entity(as[WordInfoRequest]) { req =>
              complete(searchersFuture.map { searchers =>
                val results = searchers.par.map(_.wordInfo(req).get)

                // find the word
                val word = results.head.word
                require(results.forall(_.word == word))

                // combine the pos tags
                def combineCountMaps[T](left: Map[T, Int], right: Map[T, Int]) =
                  left.foldLeft(right) {
                    case (map, newPair) =>
                      map.updated(newPair._1, map.getOrElse(newPair._1, 0) + newPair._2)
                  }
                val posTags = results.map(_.posTags).reduce(combineCountMaps[String])

                WordInfoResponse(word, posTags)
              })
            }
          }
        } ~
        path("suggestQuery") {
          post {
            entity(as[SuggestQueryRequest]) { req =>
              complete(searchersFuture.map { searchers =>
                SearchApp.suggestQuery(searchers.toSeq, req)
              })
            }
          }
        }
    } ~ path("similarPhrases") {
      parameters('phrase) { phrase =>
        complete(SimilarPhrasesResponse(similarPhrasesSearcher.getSimilarPhrases(phrase)))
      }
    }
  }

  val tablesRoute = pathPrefix("api" / "tables") {
    pathPrefix(Segment) { userEmail =>
      path(Segment) { tableName =>
        pathEnd {
          get {
            complete {
              Tablestore.tables(userEmail).get(tableName) match {
                case None => StatusCodes.NotFound
                case Some(table) if table.name == tableName => table
                case _ => StatusCodes.BadRequest
              }
            }
          } ~ put {
            entity(as[Table]) { table =>
              complete {
                if (table.name == tableName) {
                  Tablestore.put(userEmail, table)
                } else {
                  StatusCodes.BadRequest
                }
              }
            }
          } ~ delete {
            complete {
              Tablestore.delete(userEmail, tableName)
              StatusCodes.OK
            }
          }
        }
      } ~ pathEndOrSingleSlash {
        get {
          complete {
            Tablestore.tables(userEmail).keys.mkString("\n")
          }
        }
      }
    }
  }

<<<<<<< HEAD
  val corporaRoute = pathPrefix("api" / "corpora") {
    complete {
      val readySearchApps = searchApps.filter(_._2.isCompleted)
      JsArray(readySearchApps.map {
        case (corpusName, app) => CorpusDescription(corpusName, app.get.description).toJson
      }.toSeq: _*)
=======
  val corporaRoute = path("api" / "corpora") {
    pathEnd {
      complete {
        val readySearchApps = searchApps.filter(_._2.isCompleted)
        JsArray(readySearchApps.map {
          case (corpusName, app) => CorpusDescription(corpusName, app.get.description).toJson
        }.toSeq: _*)
      }
>>>>>>> 67cd55ef
    }
  }

  val mainPageRoute = pathEndOrSingleSlash {
    getFromFile("public/index.html")
  } ~ get {
    unmatchedPath { p => getFromFile("public" + p) }
  }

  def actorRefFactory: ActorContext = context
  val cacheControlMaxAge = HttpHeaders.`Cache-Control`(CacheDirectives.`max-age`(0))
  def receive: Actor.Receive = runRoute(mainPageRoute ~ serviceRoute ~ tablesRoute ~ corporaRoute)
}<|MERGE_RESOLUTION|>--- conflicted
+++ resolved
@@ -177,14 +177,6 @@
     }
   }
 
-<<<<<<< HEAD
-  val corporaRoute = pathPrefix("api" / "corpora") {
-    complete {
-      val readySearchApps = searchApps.filter(_._2.isCompleted)
-      JsArray(readySearchApps.map {
-        case (corpusName, app) => CorpusDescription(corpusName, app.get.description).toJson
-      }.toSeq: _*)
-=======
   val corporaRoute = path("api" / "corpora") {
     pathEnd {
       complete {
@@ -193,7 +185,6 @@
           case (corpusName, app) => CorpusDescription(corpusName, app.get.description).toJson
         }.toSeq: _*)
       }
->>>>>>> 67cd55ef
     }
   }
 
