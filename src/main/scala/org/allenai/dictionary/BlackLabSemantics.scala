--- conflicted
+++ resolved
@@ -11,15 +11,9 @@
       case QWord(w) => new TextPatternTerm(w)
       case QPos(p) => new TextPatternProperty("pos", new TextPatternTerm(p))
       case QDict(_) =>
-<<<<<<< HEAD
-        throw new IllegalArgumentException("Can't construct TextPattern from QDict")
-      case QGeneralizePhrase(_, _) =>
-        throw new IllegalArgumentException("Can't construct TextPattern from QGeneralizePhrase")
-=======
         throw new IllegalArgumentException("Can not convert QDict to TextPattern")
       case QGeneralizePhrase(_, _) =>
         throw new IllegalArgumentException("Can not convert QGeneralizePhrase to TextPattern")
->>>>>>> bdf40439
       case QWildcard() => new TextPatternAnyToken(1, 1)
       case QNamed(e: QExpr, name: String) => new TextPatternCaptureGroup(blqHelper(e), name)
       case QUnnamed(e) =>
