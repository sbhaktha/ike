--- conflicted
+++ resolved
@@ -65,10 +65,6 @@
   val posTagRegex = posTagSet.map(Pattern.quote).mkString("|").r
   // Turn off style---these are all just Parser[QExpr] definitions
   // scalastyle:off
-<<<<<<< HEAD
-  def wordRegex = """[^|\]\[\^$(){}\s*+,]+""".r
-  def word = wordRegex ^^ QWord
-=======
   def integer = """-?[0-9]+""".r ^^ { _.toInt }
   def positiveInteger = "[1-9][0-9]*".r ^^ { _.toInt }
   def wordRegex = """[^|\]\[\^$(){}\s*+,"~]+""".r
@@ -79,7 +75,6 @@
   def generalizedPhrase = (("\"" ~> rep1(word)) <~ "\"~") ~ integer ^^ { x =>
     QGeneralizePhrase(x._1, x._2)
   }
->>>>>>> dcb3eac9
   def pos = posTagRegex ^^ QPos
   def dict = """\$[^$(){}\s*+|,]+""".r ^^ { s => QDict(s.tail) }
   def wildcard = "\\.".r ^^^ QWildcard()
