--- conflicted
+++ resolved
@@ -134,7 +134,7 @@
     )
     val startingQuery = QueryLanguage.parse("blarg (PRP)").get
     val suggestions =
-      QuerySuggester.suggestQuery(searcher, startingQuery, Map("test" -> table),
+      QuerySuggester.suggestQuery(Seq(searcher), startingQuery, Map("test" -> table),
       "test",  false, SuggestQueryConfig(5, 2, 100, 1, 0, 0, false)).suggestions
     assertResult(suggestions(0).query)(QNamed(QPos("PRP"), "c1"))
   }
@@ -150,7 +150,7 @@
     )
     val startingQuery = QueryLanguage.parse("(?<c1> {I, like, hate, it}+)").get
     val suggestions =
-      QuerySuggester.suggestQuery(searcher, startingQuery, Map("test" -> table),
+      QuerySuggester.suggestQuery(Seq(searcher), startingQuery, Map("test" -> table),
         "test",  true, SuggestQueryConfig(5, 2, 100, 1, -5, 0, false)).suggestions
     val bestScore = suggestions.head.score
     val bestSuggestions= suggestions.filter(_.score == bestScore)
@@ -158,7 +158,6 @@
         QueryLanguage.parse("(?<c1> {I, like, hate,it})").get)
   }
 
-<<<<<<< HEAD
   it should "suggest changing a plus operator" in {
     val table = Table("test", Seq("c1"),
       Seq(Seq("not")).map { x =>
@@ -167,27 +166,10 @@
       Seq(Seq("like"), Seq("hate")).map { x =>
         TableRow(x.map(y => TableValue(Seq(QWord(y)))))
       }
-=======
-  "BuildHitAnalysis" should "build correctly" in {
-    val query = QUnnamed(QDisj(Seq(QWord("mango"), QWord("bananas"), QWord("those"))))
-    val hits = searcher.find(BlackLabSemantics.blackLabQuery(query))
-
-    // Double check to make sure things are ordered as we expect
-    val hitsFounds = hits.asScala.map(hits.getKwic(_).getMatch("word").get(0))
-    assertResult(Seq("mango", "those", "bananas"))(hitsFounds)
-
-    // Get this hits
-    val positiveTerms = Set("qwerty", "bananas").
-      map(x => TableRow(Seq(TableValue(Seq(QWord(x))))))
-    val negativeTerms = Set("mango").map(x => TableRow(Seq(TableValue(Seq(QWord(x))))))
-    val generator = PrefixOpGenerator(QLeafGenerator(Set("pos")), Seq(1))
-    val hitAnalysis = QuerySuggester.buildHitAnalysis(
-      hits, Seq(generator), positiveTerms, negativeTerms, captureIndices = Seq(0)
->>>>>>> 615efe9a
     )
     val startingQuery = QueryLanguage.parse("(?<c1> .+) {mango, those, great}").get
     val suggestions =
-      QuerySuggester.suggestQuery(searcher, startingQuery, Map("test" -> table),
+      QuerySuggester.suggestQuery(Seq(searcher), startingQuery, Map("test" -> table),
         "test",  true, SuggestQueryConfig(5, 1, 100, 1, -5, -5, false))
     val bestScore = suggestions.suggestions.head.score
     // Fuzzy match to 1 to account for size penalties and the like
@@ -205,7 +187,7 @@
     )
     val startingQuery = QueryLanguage.parse("^01 ({like, hate})").get
     val suggestions =
-      QuerySuggester.suggestQuery(searcher, startingQuery, Map("test" -> table),
+      QuerySuggester.suggestQuery(Seq(searcher), startingQuery, Map("test" -> table),
         "test",  false, SuggestQueryConfig(5, 1, 100, 1, -5, 0, true)).suggestions
     val seq = suggestions(0).query.asInstanceOf[QSeq].qexprs
     assertResult(QCluster("01"))(seq(0))
@@ -214,7 +196,6 @@
     assertResult(2)(seq.size)
   }
 
-<<<<<<< HEAD
   it should "suggest removing multiple tokens" in {
     val table = Table("test", Seq("c1"),
       Seq(Seq("I"), Seq("like")).map { x =>
@@ -224,16 +205,12 @@
     )
     val startingQuery = QueryLanguage.parse("blah blah ({I, like})").get
     val suggestions =
-      QuerySuggester.suggestQuery(searcher, startingQuery, Map("test" -> table),
+      QuerySuggester.suggestQuery(Seq(searcher), startingQuery, Map("test" -> table),
         "test",  false, SuggestQueryConfig(10, 2, 100, 1, -5, 0, true)).suggestions
     val q = suggestions(0).query.asInstanceOf[QNamed]
     assertResult(q.name)("c1")
     assertResult(q.qexpr.asInstanceOf[QDisj].qexprs.toSet)(Set(QWord("I"), QWord("like")))
   }
-=======
-    val op10 = SetToken(Prefix(1), QPos("VBP"))
-    val op11 = SetToken(Prefix(1), QPos("DT"))
->>>>>>> 615efe9a
 
   it should "suggest altering repeated op" in {
     val table = Table("test", Seq("c1"),
@@ -244,7 +221,7 @@
     )
     val startingQuery = QueryLanguage.parse("(.[1,3])").get
     val suggestions =
-      QuerySuggester.suggestQuery(searcher, startingQuery, Map("test" -> table),
+      QuerySuggester.suggestQuery(Seq(searcher), startingQuery, Map("test" -> table),
         "test",  true, SuggestQueryConfig(10, 2, 100, 100, -1, -1, true)).suggestions
     val bestScore = suggestions(0).score
     val bestQueries = suggestions.filter(_.score == bestScore)
