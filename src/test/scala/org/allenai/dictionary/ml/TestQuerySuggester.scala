package org.allenai.dictionary.ml

<<<<<<< HEAD
import org.allenai.dictionary.ml.compoundop.{ EvaluatedOp, OpConjunctionOfDisjunctions, OpConjunction }
=======
import org.allenai.dictionary.ml.compoundop.{ OpConjunctionOfDisjunctions, OpConjunction, EvaluatedOp }
>>>>>>> 13c8c18a
import org.allenai.dictionary.ml.queryop.{ QueryOp, SetToken }

import org.allenai.common.testkit.{ ScratchDirectory, UnitSpec }
import org.allenai.dictionary.index.TestData
import org.allenai.dictionary._
import org.allenai.dictionary.ml.Label._

import scala.collection.immutable.IntMap

class TestQuerySuggester extends UnitSpec with ScratchDirectory {
  TestData.createTestIndex(scratchDir)
  val searcher = TestData.testSearcher(scratchDir)

  def buildMap(ints: Seq[Int]): IntMap[Int] = {
    IntMap[Int](ints.map((_, 0)): _*)
  }

  "SelectOperator" should "Select correct AND query" in {

    def buildExample(k: Int): WeightedExample = {
      val label = if (k == 1) {
        Positive
      } else if (k == -1) {
        Negative
      } else {
        Unlabelled
      }
      WeightedExample(label, 0, 1.0, 0)
    }

    val examples = List(1, 1, 1, 1, 1, -1, -1, -1, -1, -1, 0).
      map(buildExample).toIndexedSeq

    val op1 = SetToken(Prefix(1), QWord("p1"))
    val op2 = SetToken(Prefix(2), QWord("p2"))
    val op3 = SetToken(Prefix(3), QWord("p3"))

    val operatorHits = Map[QueryOp, IntMap[Int]](
      (op1, buildMap(List(1, 2, 3, 4, 5, 6, 7))),
      (op2, buildMap(List(1, 2, 3, 4, 5, 7, 8, 9))),
      (op3, buildMap(List(6, 7, 8, 9, 10)))
    )
    val data = HitAnalysis(operatorHits, examples)

    // OpConjunction and OpConjunctionOfDisjunction should be equivalent in this case
    Seq(
      (x: EvaluatedOp) => OpConjunction.apply(x),
      (x: EvaluatedOp) => OpConjunctionOfDisjunctions.apply(x)
    ).foreach { combiner =>
        val scoredQueries = QuerySuggester.selectOperator(
          data, new PositivePlusNegative(examples, -1),
          combiner,
          3, 2, 100
        )

        // Best Results is ANDing op1 and op2
        assertResult(Seq(
          Set(op1, op2),
          Set(op1),
          Set(op2)
        )) {
          scoredQueries.map(_._1.ops)
        }
      }

  }

  it should "Select correct OR queries" in {
    val examples = (Seq(Unlabelled) ++ Seq.fill(5)(Positive) ++
      Seq.fill(5)(Negative) ++ Seq(Unlabelled)).
      map(x => WeightedExample(x, 0, 1.0, 0)).toIndexedSeq

    val op1 = SetToken(Prefix(1), QWord("p1"))
    val op2 = SetToken(Prefix(2), QWord("p2"))
    val op3 = SetToken(Prefix(2), QWord("p3"))
    val op4 = SetToken(Prefix(3), QWord("p4"))

    val operatorHits = Map[QueryOp, IntMap[Int]](
      op1 -> buildMap(List(1, 2, 3)),
      op2 -> buildMap(List(3, 4, 7, 6, 8)),
      op3 -> buildMap(List(1, 2, 7, 6, 9)),
      op4 -> buildMap(List(1, 2, 3, 4, 5, 10, 11))
    )
    val data = HitAnalysis(operatorHits, examples)
    val scoredQueries = QuerySuggester.selectOperator(
      data, new PositivePlusNegative(examples, -2),
      (x: EvaluatedOp) => OpConjunctionOfDisjunctions(x),
      20, 4, 1000
    )

    // Best answer is (op2 OR op3) AND op4
    assertResult(Set(op2, op3, op4))(scoredQueries.head._1.ops)
    assertResult(4)(scoredQueries.head._2)
  }

  "QuerySuggester" should "Select diverse queries" in {
    val examples = (Seq(Unlabelled) ++ Seq.fill(5)(Positive) ++
      Seq.fill(5)(Negative) ++ Seq(Unlabelled)).
      map(x => WeightedExample(x, 0, 1.0, 0)).toIndexedSeq

    val op1 = SetToken(Prefix(1), QWord("p1"))
    val op2 = SetToken(Prefix(2), QWord("p2"))
    val op3 = SetToken(Prefix(3), QWord("p3"))

    val operatorHits = Map[QueryOp, IntMap[Int]](
      op1 -> buildMap(List(1, 2, 3)),
      op2 -> buildMap(List(1, 2, 6)),
      op3 -> buildMap(List(1, 3, 6, 7))
    )
    val data = HitAnalysis(operatorHits, examples)

    Seq(2, 3).foreach {
      case i =>
        val scoredQueries = QuerySuggester.selectOperator(
          data, new PositivePlusNegative(examples, -2),
          (x: EvaluatedOp) => OpConjunctionOfDisjunctions(x),
          20, 3, i
        )
        // op1 OR op2 is better then op2, but we should not suggest if i == 2 since
        // then op1 would be over used
        val expected = Seq(Set(op1), Set(op1, op3), Set(op2))
        val actual = scoredQueries.take(3).map(_._1.ops)
        if (i == 2) assert(expected == actual) else assert(expected != actual)
    }
  }

  it should "suggest POS generalization" in {
    val table = Table("test", Seq("c1"),
      Seq(Seq("i"), Seq("like"), Seq("hate")).map { x =>
        TableRow(x.map(y => TableValue(Seq(QWord(y)))))
      },
      Seq())
<<<<<<< HEAD
    val startingQuery = QueryLanguage.parse("blarg (PRP)").get
    val suggestions =
      QuerySuggester.suggestQuery(Seq(searcher), startingQuery, Map("test" -> table),
        "test", false, SuggestQueryConfig(5, 2, 100, 1, 0, 0, false)).suggestions
    assertResult(suggestions(0).query)(QNamed(QPos("PRP"), "c1"))
=======
    val startingQuery = QueryLanguage.parse("I (?<c1> like)").get
    val suggestions =
      QuerySuggester.suggestQuery(Seq(searcher), startingQuery, Map("test" -> table),
        "test", false, SuggestQueryConfig(5, 2, 100, 10, 0, -0.1, false)).suggestions
    val bestSuggestions = suggestions.take(2).map(_.query)
    assert(bestSuggestions contains QueryLanguage.parse("PRP (?<c1> VBP)").get)
    assert(bestSuggestions contains QueryLanguage.parse("I (?<c1> VBP)").get)
>>>>>>> 13c8c18a
  }

  it should "suggest removing plus operators" in {
    val table = Table("test", Seq("c1"),
      Seq(Seq("i"), Seq("it")).map { x =>
        TableRow(x.map(y => TableValue(Seq(QWord(y)))))
      },
      Seq(Seq("i like")).map { x =>
        TableRow(x.map(y => TableValue(y.split(" ").map(QWord(_)))))
      })
    val startingQuery = QueryLanguage.parse("(?<c1> {I, like, hate, it}+)").get
    val suggestions =
      QuerySuggester.suggestQuery(Seq(searcher), startingQuery, Map("test" -> table),
        "test", true, SuggestQueryConfig(5, 2, 100, 1, -5, 0, false)).suggestions
    val bestScore = suggestions.head.score
    val bestSuggestions = suggestions.filter(_.score == bestScore)
    assert(bestSuggestions.map(_.query).toSet contains
      QueryLanguage.parse("(?<c1> {I, like, hate,it})").get)
  }

  it should "suggest changing a plus operator" in {
    val table = Table("test", Seq("c1"),
      Seq(Seq("not")).map { x =>
        TableRow(x.map(y => TableValue(Seq(QWord(y)))))
      },
      Seq(Seq("like"), Seq("hate")).map { x =>
        TableRow(x.map(y => TableValue(Seq(QWord(y)))))
      })
    val startingQuery = QueryLanguage.parse("(?<c1> .+) {mango, those, great}").get
    val suggestions =
      QuerySuggester.suggestQuery(Seq(searcher), startingQuery, Map("test" -> table),
        "test", true, SuggestQueryConfig(5, 1, 100, 1, -5, -5, false))
    val bestScore = suggestions.suggestions.head.score
    // Fuzzy match to 1 to account for size penalties and the like
    val bestSuggestions = suggestions.suggestions.filter(_.score == bestScore).map(_.query)
    assert(bestSuggestions contains
      QueryLanguage.parse("(?<c1> RB+) {mango, those, great}").get)
<<<<<<< HEAD
  }

  it should "suggest adding to a disjunction" in {
    val table = Table("test", Seq("c1"),
      Seq(Seq("like"), Seq("taste")).map { x =>
        TableRow(x.map(y => TableValue(Seq(QWord(y)))))
      },
      Seq())
    val startingQuery = QueryLanguage.parse("PRP ({like, hate})").get
    val suggestions =
      QuerySuggester.suggestQuery(Seq(searcher), startingQuery, Map("test" -> table),
        "test", false, SuggestQueryConfig(5, 1, 100, 1, -5, 0, true)).suggestions
    val seq = suggestions(0).query.asInstanceOf[QSeq].qexprs
    assertResult(QPos("PRP"))(seq(0))
    assertResult(Set("like", "hate", "taste").map(QWord(_)))(
      seq(1).asInstanceOf[QNamed].qexpr.asInstanceOf[QDisj].qexprs.toSet
    )
    assertResult(2)(seq.size)
  }

  it should "suggest removing multiple tokens" in {
    val table = Table("test", Seq("c1"),
      Seq(Seq("I"), Seq("like")).map { x =>
        TableRow(x.map(y => TableValue(Seq(QWord(y)))))
      },
      Seq())
    val startingQuery = QueryLanguage.parse("blah blah ({I, like})").get
    val suggestions =
      QuerySuggester.suggestQuery(Seq(searcher), startingQuery, Map("test" -> table),
        "test", false, SuggestQueryConfig(10, 2, 100, 1, -5, 0, true)).suggestions
    val q = suggestions(0).query.asInstanceOf[QNamed]
    assertResult(q.name)("c1")
    assertResult(q.qexpr.asInstanceOf[QDisj].qexprs.toSet)(Set(QWord("I"), QWord("like")))
=======
>>>>>>> 13c8c18a
  }

  it should "suggest altering repeated op" in {
    val table = Table("test", Seq("c1"),
      Seq(Seq("I like mango"), Seq("I hate those"), Seq("It tastes great")).map { x =>
        TableRow(x.map(y => TableValue(y.split(" ").map(word => QWord(word)))))
      },
      Seq())
    val startingQuery = QueryLanguage.parse("(.[1,3])").get
    val suggestions =
      QuerySuggester.suggestQuery(Seq(searcher), startingQuery, Map("test" -> table),
        "test", true, SuggestQueryConfig(10, 2, 100, 100, -1, -1, true)).suggestions
    val bestScore = suggestions(0).score
    val bestQueries = suggestions.filter(_.score == bestScore)
    val queries = bestQueries.map(x => x.query)
    assert(queries contains QNamed(QSeq(Seq(QPos("PRP"), QPos("VBP"),
      QRepetition(QWildcard(), 0, 1))), "c1"))
  }
}<|MERGE_RESOLUTION|>--- conflicted
+++ resolved
@@ -1,10 +1,7 @@
 package org.allenai.dictionary.ml
 
-<<<<<<< HEAD
-import org.allenai.dictionary.ml.compoundop.{ EvaluatedOp, OpConjunctionOfDisjunctions, OpConjunction }
-=======
 import org.allenai.dictionary.ml.compoundop.{ OpConjunctionOfDisjunctions, OpConjunction, EvaluatedOp }
->>>>>>> 13c8c18a
+
 import org.allenai.dictionary.ml.queryop.{ QueryOp, SetToken }
 
 import org.allenai.common.testkit.{ ScratchDirectory, UnitSpec }
@@ -137,13 +134,6 @@
         TableRow(x.map(y => TableValue(Seq(QWord(y)))))
       },
       Seq())
-<<<<<<< HEAD
-    val startingQuery = QueryLanguage.parse("blarg (PRP)").get
-    val suggestions =
-      QuerySuggester.suggestQuery(Seq(searcher), startingQuery, Map("test" -> table),
-        "test", false, SuggestQueryConfig(5, 2, 100, 1, 0, 0, false)).suggestions
-    assertResult(suggestions(0).query)(QNamed(QPos("PRP"), "c1"))
-=======
     val startingQuery = QueryLanguage.parse("I (?<c1> like)").get
     val suggestions =
       QuerySuggester.suggestQuery(Seq(searcher), startingQuery, Map("test" -> table),
@@ -151,7 +141,6 @@
     val bestSuggestions = suggestions.take(2).map(_.query)
     assert(bestSuggestions contains QueryLanguage.parse("PRP (?<c1> VBP)").get)
     assert(bestSuggestions contains QueryLanguage.parse("I (?<c1> VBP)").get)
->>>>>>> 13c8c18a
   }
 
   it should "suggest removing plus operators" in {
@@ -189,42 +178,6 @@
     val bestSuggestions = suggestions.suggestions.filter(_.score == bestScore).map(_.query)
     assert(bestSuggestions contains
       QueryLanguage.parse("(?<c1> RB+) {mango, those, great}").get)
-<<<<<<< HEAD
-  }
-
-  it should "suggest adding to a disjunction" in {
-    val table = Table("test", Seq("c1"),
-      Seq(Seq("like"), Seq("taste")).map { x =>
-        TableRow(x.map(y => TableValue(Seq(QWord(y)))))
-      },
-      Seq())
-    val startingQuery = QueryLanguage.parse("PRP ({like, hate})").get
-    val suggestions =
-      QuerySuggester.suggestQuery(Seq(searcher), startingQuery, Map("test" -> table),
-        "test", false, SuggestQueryConfig(5, 1, 100, 1, -5, 0, true)).suggestions
-    val seq = suggestions(0).query.asInstanceOf[QSeq].qexprs
-    assertResult(QPos("PRP"))(seq(0))
-    assertResult(Set("like", "hate", "taste").map(QWord(_)))(
-      seq(1).asInstanceOf[QNamed].qexpr.asInstanceOf[QDisj].qexprs.toSet
-    )
-    assertResult(2)(seq.size)
-  }
-
-  it should "suggest removing multiple tokens" in {
-    val table = Table("test", Seq("c1"),
-      Seq(Seq("I"), Seq("like")).map { x =>
-        TableRow(x.map(y => TableValue(Seq(QWord(y)))))
-      },
-      Seq())
-    val startingQuery = QueryLanguage.parse("blah blah ({I, like})").get
-    val suggestions =
-      QuerySuggester.suggestQuery(Seq(searcher), startingQuery, Map("test" -> table),
-        "test", false, SuggestQueryConfig(10, 2, 100, 1, -5, 0, true)).suggestions
-    val q = suggestions(0).query.asInstanceOf[QNamed]
-    assertResult(q.name)("c1")
-    assertResult(q.qexpr.asInstanceOf[QDisj].qexprs.toSet)(Set(QWord("I"), QWord("like")))
-=======
->>>>>>> 13c8c18a
   }
 
   it should "suggest altering repeated op" in {
